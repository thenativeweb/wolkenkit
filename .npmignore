--- conflicted
+++ resolved
@@ -1,11 +1,7 @@
-.dependabot
-.github
-assets
-docker
-<<<<<<< HEAD
-lib
-test
-websites
-=======
-test
->>>>>>> d26dcd33
+/.dependabot
+/.github
+/assets
+/docker
+/lib
+/test
+/websites