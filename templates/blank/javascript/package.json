--- conflicted
+++ resolved
@@ -4,11 +4,7 @@
   "description": "",
   "dependencies": {},
   "devDependencies": {
-<<<<<<< HEAD
-    "mocha": "8.2.0",
-=======
     "mocha": "8.2.1",
->>>>>>> de32397d
     "run-script-os": "1.1.3"
   },
   "scripts": {
