--- conflicted
+++ resolved
@@ -3,13 +3,8 @@
   "version": "0.0.1",
   "description": "",
   "dependencies": {
-<<<<<<< HEAD
     "@types/mongodb": "3.6.17",
-    "mongodb": "3.6.8",
-=======
-    "@types/mongodb": "3.6.16",
     "mongodb": "3.6.9",
->>>>>>> 16ae5629
     "processenv": "3.0.5"
   },
   "devDependencies": {
