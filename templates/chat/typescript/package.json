{
  "name": "chat-typescript",
  "version": "0.0.1",
  "description": "",
  "dependencies": {
    "@types/mongodb": "3.5.32",
    "mongodb": "3.6.2",
    "processenv": "3.0.3"
  },
  "devDependencies": {
    "@types/mocha": "8.0.3",
    "@types/uuid": "8.3.0",
<<<<<<< HEAD
    "assertthat": "5.2.1",
    "mocha": "8.2.0",
=======
    "assertthat": "5.2.5",
    "mocha": "8.2.1",
>>>>>>> de32397d
    "run-script-os": "1.1.3",
    "ts-node": "9.0.0",
    "uuid": "8.3.1"
  },
  "scripts": {
    "test": "run-script-os",
    "test:win32": "npx wolkenkit build && npx mocha --async-only --bail --require ts-node/register --recursive --ui tdd '.\\test\\**\\*.ts'",
    "test:default": "npx wolkenkit build && npx mocha --async-only --bail --require ts-node/register --recursive --ui tdd './test/**/*.ts'"
  }
}<|MERGE_RESOLUTION|>--- conflicted
+++ resolved
@@ -10,13 +10,8 @@
   "devDependencies": {
     "@types/mocha": "8.0.3",
     "@types/uuid": "8.3.0",
-<<<<<<< HEAD
-    "assertthat": "5.2.1",
-    "mocha": "8.2.0",
-=======
     "assertthat": "5.2.5",
     "mocha": "8.2.1",
->>>>>>> de32397d
     "run-script-os": "1.1.3",
     "ts-node": "9.0.0",
     "uuid": "8.3.1"
