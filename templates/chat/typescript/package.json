--- conflicted
+++ resolved
@@ -3,13 +3,8 @@
   "version": "0.0.1",
   "description": "",
   "dependencies": {
-<<<<<<< HEAD
     "@types/mongodb": "3.6.16",
-    "mongodb": "3.6.7",
-=======
-    "@types/mongodb": "3.6.14",
     "mongodb": "3.6.8",
->>>>>>> e55152ab
     "processenv": "3.0.5"
   },
   "devDependencies": {
