{
  "name": "chat-javascript",
  "version": "0.0.1",
  "description": "",
  "dependencies": {
    "mongodb": "3.6.2",
    "processenv": "3.0.3"
  },
  "devDependencies": {
<<<<<<< HEAD
    "assertthat": "5.2.1",
    "mocha": "8.2.0",
=======
    "assertthat": "5.2.5",
    "mocha": "8.2.1",
>>>>>>> de32397d
    "run-script-os": "1.1.3",
    "uuid": "8.3.1"
  },
  "scripts": {
    "test": "run-script-os",
    "test:win32": "npx wolkenkit build && npx mocha --async-only --bail --recursive --ui tdd '.\\test\\**\\*.js'",
    "test:default": "npx wolkenkit build && npx mocha --async-only --bail --recursive --ui tdd './test/**/*.js'"
  }
}<|MERGE_RESOLUTION|>--- conflicted
+++ resolved
@@ -7,13 +7,8 @@
     "processenv": "3.0.3"
   },
   "devDependencies": {
-<<<<<<< HEAD
-    "assertthat": "5.2.1",
-    "mocha": "8.2.0",
-=======
     "assertthat": "5.2.5",
     "mocha": "8.2.1",
->>>>>>> de32397d
     "run-script-os": "1.1.3",
     "uuid": "8.3.1"
   },
