--- conflicted
+++ resolved
@@ -70,12 +70,8 @@
     "update-notifier": "2.5.0",
     "util.promisify": "1.0.0",
     "uuidv4": "3.0.1",
-<<<<<<< HEAD
-    "validate-value": "3.0.0",
-=======
     "validate-value": "5.0.1",
     "wolkenkit-application": "4.1.2",
->>>>>>> 2666e4be
     "wolkenkit-eventstore": "2.5.1"
   },
   "devDependencies": {
