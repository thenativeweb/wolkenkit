--- conflicted
+++ resolved
@@ -52,12 +52,9 @@
     "semver": "5.4.1",
     "sha1": "1.1.1",
     "shelljs": "0.7.8",
-<<<<<<< HEAD
     "superagent": "3.6.3",
     "tar": "4.0.1",
-=======
     "update-notifier": "2.3.0",
->>>>>>> 18c081ce
     "util.promisify": "1.0.0"
   },
   "devDependencies": {
