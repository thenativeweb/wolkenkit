--- conflicted
+++ resolved
@@ -161,12 +161,6 @@
     "@types/supertest": "2.0.8",
     "@types/tedious": "4.0.0",
     "assertthat": "5.0.2",
-<<<<<<< HEAD
-    "async-wait-until": "1.2.4",
-=======
-    "dir-compare": "1.8.0",
-    "measure-time": "5.0.0",
->>>>>>> 20958612
     "nodeenv": "3.0.0",
     "record-stdstreams": "3.0.0",
     "roboter": "9.2.1",
