--- conflicted
+++ resolved
@@ -141,19 +141,11 @@
     "defekt": "5.2.1",
     "eventemitter2": "6.4.3",
     "express": "4.17.1",
-<<<<<<< HEAD
     "flaschenpost": "4.3.16",
     "get-cors-origin": "4.0.4",
     "get-graphql-from-jsonschema": "6.0.3",
     "graphql": "15.4.0",
     "ioredis": "4.19.1",
-=======
-    "flaschenpost": "4.3.7",
-    "get-cors-origin": "4.0.3",
-    "get-graphql-from-jsonschema": "6.0.5",
-    "graphql": "15.3.0",
-    "ioredis": "4.17.3",
->>>>>>> de32397d
     "is-typescript": "4.0.0",
     "isolated": "3.0.4",
     "limes": "6.0.5",
