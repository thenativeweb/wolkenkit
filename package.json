--- conflicted
+++ resolved
@@ -108,10 +108,7 @@
     "axios": "0.19.2",
     "body-parser": "1.19.0",
     "buntstift": "4.0.0",
-<<<<<<< HEAD
     "command-line-interface": "3.5.1",
-=======
->>>>>>> a4976cfb
     "common-tags": "1.8.0",
     "compression": "1.7.4",
     "content-type": "1.0.4",
@@ -173,12 +170,7 @@
     "nodeenv": "3.0.0",
     "qs": "6.9.1",
     "record-stdstreams": "3.0.0",
-<<<<<<< HEAD
-    "roboter": "11.0.15",
-=======
     "roboter": "11.0.21",
-    "run-script-os": "1.0.7",
->>>>>>> a4976cfb
     "runfork": "3.0.5",
     "streamtoarray": "3.0.0",
     "wait-for-signals": "1.0.0"
