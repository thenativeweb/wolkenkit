{
  "name": "wolkenkit",
  "version": "4.0.0-internal.108",
  "description": "wolkenkit is an open-source CQRS and event-sourcing framework based on Node.js, and it supports JavaScript and TypeScript.",
  "contributors": [
    {
      "name": "Golo Roden",
      "email": "golo.roden@thenativeweb.io"
    },
    {
      "name": "Matthias Wagler",
      "email": "matthias.wagler@thenativeweb.io"
    },
    {
      "name": "Susanna Roden",
      "email": "susanna.roden@thenativeweb.io"
    },
    {
      "name": "Jan-Hendrik Grundhöfer",
      "email": "jan-hendrik.grundhoefer@thenativeweb.io"
    },
    {
      "name": "Christian Nolte",
      "email": "christian.nolte@thenativeweb.io"
    },
    {
      "name": "Hannes Leutloff",
      "email": "hannes.leutloff@thenativeweb.io"
    },
    {
      "name": "Alexander Kampf",
      "email": "alexander.kampf@thenativeweb.io"
    },
    {
      "name": "Noah Hummel",
      "email": "noah.hummel@thenativeweb.io"
    },
    {
      "name": "Adam Koleszar",
      "email": "madfist@gmail.com"
    },
    {
      "name": "Christian Zosel",
      "email": "chrzosel@gmail.com"
    },
    {
      "name": "Damien Benon",
      "email": "damien.benon@myprysm.fr"
    },
    {
      "name": "Henning Storck",
      "email": "henning.storck@outlook.de"
    },
    {
      "name": "Jimmy Beaudoin",
      "email": "jbeaudoin11@gmail.com"
    },
    {
      "name": "Jonathan Weiß",
      "email": "info@jonathanweiss.net"
    },
    {
      "name": "Lorenz Leutgeb",
      "email": "lorenz.leutgeb@sclable.com"
    },
    {
      "name": "Manfred Mjka",
      "email": "manfred.mjka@sclable.com"
    },
    {
      "name": "Marcus Stenbeck",
      "email": "marcus.stenbeck@gmail.com"
    },
    {
      "name": "Max Tilford",
      "email": "maxtilford@gmail.com"
    },
    {
      "name": "Michael Scherer",
      "email": "mail@michael-scherer.net"
    },
    {
      "name": "Nelson Reina",
      "email": "nelreina@icloud.com"
    },
    {
      "name": "Nicolai Süper",
      "email": "nico@k40s.net"
    },
    {
      "name": "Radu Märza",
      "email": "radu.2010@gmx.de"
    },
    {
      "name": "René Viering",
      "email": "rene.viering@gmail.com"
    },
    {
      "name": "Tobias Schmücker",
      "email": "schmuecker.tobias@gmail.com"
    },
    {
      "name": "Tom Ceuppens",
      "email": "t-c@live.be"
    },
    {
      "name": "Mike Cann",
      "email": "mike.cann@gmail.com"
    },
    {
      "name": "Nil Lin",
      "email": "nil@lin.am"
    },
    {
      "name": "Markus Fürer",
      "email": "markus.fuerer@imedico.ch"
    }
  ],
  "main": "build/lib/wolkenkit.js",
  "types": "build/lib/wolkenkit.d.ts",
  "bin": {
    "wolkenkit": "build/lib/bin/wolkenkit.js"
  },
  "engines": {
    "node": ">=14.16.0"
  },
  "dependencies": {
    "@types/async-retry": "1.4.2",
    "@types/body-parser": "1.19.0",
    "@types/common-tags": "1.8.0",
    "@types/compression": "1.7.0",
    "@types/content-type": "1.1.3",
    "@types/cors": "2.8.10",
    "@types/ejs": "3.0.6",
    "@types/express": "4.17.11",
    "@types/ioredis": "4.26.4",
    "@types/lodash": "4.14.169",
    "@types/lru-cache": "5.1.0",
    "@types/minio": "7.0.7",
    "@types/mongodb": "3.6.16",
    "@types/mssql": "6.0.8",
    "@types/mysql": "2.15.18",
    "@types/node": "15.3.0",
    "@types/pg": "7.14.11",
    "@types/pg-query-stream": "3.4.0",
    "@types/shelljs": "0.8.8",
    "@types/swagger-ui-express": "4.1.2",
    "@types/uuid": "8.3.0",
    "apollo-server-express": "2.24.1",
    "axios": "0.21.1",
    "body-parser": "1.19.0",
    "buntstift": "4.0.24",
    "command-line-interface": "4.0.6",
    "common-tags": "1.8.0",
    "compression": "1.7.4",
    "content-type": "1.0.4",
    "cors": "2.8.5",
    "defekt": "7.1.2",
    "ejs": "3.1.6",
    "eventemitter2": "6.4.4",
    "express": "4.17.1",
    "flaschenpost": "5.0.35",
    "get-cors-origin": "4.0.15",
    "get-graphql-from-jsonschema": "7.0.5",
    "graphql": "15.5.0",
    "helmet": "4.6.0",
    "ioredis": "4.27.3",
    "is-typescript": "4.0.3",
    "isolated": "3.0.18",
    "limes": "6.1.3",
    "lodash": "4.17.21",
    "minio": "7.0.18",
    "mongodb": "3.6.6",
    "mssql": "7.1.0",
    "mysql": "2.18.1",
    "nocache": "2.1.0",
    "p-forever": "2.1.0",
    "p-queue": "6.6.2",
    "partof": "3.0.3",
    "pg": "8.6.0",
    "pg-query-stream": "4.1.0",
    "processenv": "3.0.5",
    "retry-ignore-abort": "2.2.18",
    "runfork": "3.1.69",
    "saslprep": "1.0.3",
    "shelljs": "0.8.4",
    "stream-to-string": "1.2.0",
    "streamtoarray": "3.0.3",
    "swagger-ui-express": "4.1.6",
    "untildify": "4.0.0",
    "uuid": "8.3.2",
    "validate-value": "8.9.17"
  },
  "devDependencies": {
    "@types/react": "17.0.6",
    "@types/react-dom": "17.0.5",
    "apollo-cache-inmemory": "1.6.6",
    "apollo-client": "2.6.10",
    "apollo-link-http": "1.5.17",
    "apollo-link-ws": "1.0.20",
    "assertthat": "6.2.0",
    "graphql-tag": "2.12.4",
    "next": "10.2.0",
    "node-fetch": "2.6.1",
    "nodeenv": "3.0.56",
    "npm-check": "5.9.2",
    "react": "17.0.2",
    "react-dom": "17.0.2",
<<<<<<< HEAD
    "record-stdstreams": "3.0.55",
    "roboter": "11.6.48",
=======
    "record-stdstreams": "3.0.56",
    "roboter": "11.6.47",
>>>>>>> 8c53f2a1
    "run-script-os": "1.1.6",
    "subscriptions-transport-ws": "0.9.18",
    "temp": "0.9.4",
    "thenativeweb-ux": "5.8.93",
    "wait-for-signals": "1.2.3",
    "ws": "7.4.5"
  },
  "scripts": {
    "concierge": "npx ts-node lib/bin/concierge.ts",
    "postdeps": "npm run concierge versions verify",
    "postbuild": "npm run concierge documentation build && npm run copy-assets",
    "copy-assets": "mkdir -p build/assets && cp assets/favicon.png build/assets/favicon.png && cp assets/style.css build/assets/style.css && cp assets/wolkenkit.svg build/assets/wolkenkit.svg",
    "fuzzing:pre": "npx ts-node test/fuzzing/pre.ts",
    "fuzzing:post": "npx ts-node test/fuzzing/post.ts",
    "fuzzing:win32": "npm run fuzzing:pre && npx mocha --colors --reporter spec --require ts-node/register --require tsconfig-paths/register --ui tdd test/fuzzing/**/*Fuzzing.ts & npm run fuzzing:post",
    "fuzzing:default": "npm run fuzzing:pre && npx mocha --colors --reporter spec --require ts-node/register --require tsconfig-paths/register --ui tdd test/fuzzing/**/*Fuzzing.ts; npm run fuzzing:post",
    "fuzzing": "npx run-script-os"
  },
  "repository": {
    "type": "git",
    "url": "git://github.com/thenativeweb/wolkenkit.git"
  },
  "keywords": [
    "wolkenkit"
  ],
  "license": "AGPL-3.0-or-later"
}<|MERGE_RESOLUTION|>--- conflicted
+++ resolved
@@ -206,13 +206,8 @@
     "npm-check": "5.9.2",
     "react": "17.0.2",
     "react-dom": "17.0.2",
-<<<<<<< HEAD
-    "record-stdstreams": "3.0.55",
+    "record-stdstreams": "3.0.56",
     "roboter": "11.6.48",
-=======
-    "record-stdstreams": "3.0.56",
-    "roboter": "11.6.47",
->>>>>>> 8c53f2a1
     "run-script-os": "1.1.6",
     "subscriptions-transport-ws": "0.9.18",
     "temp": "0.9.4",
