{
  "name": "wolkenkit",
  "version": "4.0.0-internal.9",
  "description": "wolkenkit is an open-source CQRS and event-sourcing framework for JavaScript and Node.js.",
  "contributors": [
    {
      "name": "Golo Roden",
      "email": "golo.roden@thenativeweb.io"
    },
    {
      "name": "Matthias Wagler",
      "email": "matthias.wagler@thenativeweb.io"
    },
    {
      "name": "Susanna Roden",
      "email": "susanna.roden@thenativeweb.io"
    },
    {
      "name": "Jan-Hendrik Grundhöfer",
      "email": "jan-hendrik.grundhoefer@thenativeweb.io"
    },
    {
      "name": "Christian Nolte",
      "email": "christian.nolte@thenativeweb.io"
    },
    {
      "name": "Hannes Leutloff",
      "email": "hannes.leutloff@thenativeweb.io"
    },
    {
      "name": "Adam Koleszar",
      "email": "madfist@gmail.com"
    },
    {
      "name": "Christian Zosel",
      "email": "chrzosel@gmail.com"
    },
    {
      "name": "Damien Benon",
      "email": "damien.benon@myprysm.fr"
    },
    {
      "name": "Henning Storck",
      "email": "henning.storck@outlook.de"
    },
    {
      "name": "Jimmy Beaudoin",
      "email": "jbeaudoin11@gmail.com"
    },
    {
      "name": "Jonathan Weiß",
      "email": "info@jonathanweiss.net"
    },
    {
      "name": "Lorenz Leutgeb",
      "email": "lorenz.leutgeb@sclable.com"
    },
    {
      "name": "Manfred Mjka",
      "email": "manfred.mjka@sclable.com"
    },
    {
      "name": "Marcus Stenbeck",
      "email": "marcus.stenbeck@gmail.com"
    },
    {
      "name": "Max Tilford",
      "email": "maxtilford@gmail.com"
    },
    {
      "name": "Michael Scherer",
      "email": "mail@michael-scherer.net"
    },
    {
      "name": "Nelson Reina",
      "email": "nelreina@icloud.com"
    },
    {
      "name": "Nicolai Süper",
      "email": "nico@k40s.net"
    },
    {
      "name": "Radu Märza",
      "email": "radu.2010@gmx.de"
    },
    {
      "name": "René Viering",
      "email": "rene.viering@gmail.com"
    },
    {
      "name": "Tobias Schmücker",
      "email": "schmuecker.tobias@gmail.com"
    },
    {
      "name": "Tom Ceuppens",
      "email": "t-c@live.be"
    }
  ],
  "main": "build/lib/wolkenkit.js",
  "types": "build/lib/wolkenkit.d.ts",
  "bin": {
    "wolkenkit": "build/lib/bin/wolkenkit.js"
  },
  "engines": {
    "node": ">=12.15.0"
  },
  "dependencies": {
    "axios": "0.19.2",
    "body-parser": "1.19.0",
    "buntstift": "4.0.0",
    "command-line-interface": "3.5.1",
    "common-tags": "1.8.0",
    "compression": "1.7.4",
    "content-type": "1.0.4",
    "cors": "2.8.5",
    "defekt": "5.0.1",
    "express": "4.17.1",
    "flaschenpost": "4.0.2",
    "get-cors-origin": "4.0.1",
    "is-typescript": "4.0.0",
    "isolated": "3.0.0",
    "limes": "6.0.2",
    "lodash": "4.17.15",
    "minio": "7.0.13",
    "mongodb": "3.5.3",
    "mysql": "2.18.1",
    "nocache": "2.1.0",
    "p-forever": "2.1.0",
    "p-queue": "6.3.0",
    "partof": "3.0.0",
    "pg": "7.18.1",
    "pg-query-stream": "3.0.2",
    "processenv": "3.0.1",
    "redis": "3.0.2",
    "retry-ignore-abort": "2.2.3",
    "runfork": "3.1.0",
    "saslprep": "1.0.3",
    "shelljs": "0.8.3",
    "stream-to-string": "1.2.0",
    "tarn": "2.0.0",
    "tedious": "8.0.1",
    "untildify": "4.0.0",
    "uuidv4": "6.0.2",
    "validate-value": "7.0.0"
  },
  "devDependencies": {
    "@types/body-parser": "1.19.0",
    "@types/common-tags": "1.8.0",
    "@types/compression": "1.7.0",
    "@types/content-type": "1.1.3",
    "@types/cors": "2.8.6",
    "@types/express": "4.17.2",
    "@types/fs-extra": "8.1.0",
    "@types/json-schema": "7.0.4",
    "@types/lodash": "4.14.149",
    "@types/minio": "7.0.5",
    "@types/mongodb": "3.3.16",
    "@types/mysql": "2.15.8",
    "@types/node": "13.7.2",
    "@types/pg": "7.14.1",
    "@types/pg-query-stream": "1.0.3",
    "@types/qs": "6.9.1",
    "@types/redis": "2.8.16",
    "@types/require-dir": "1.0.0",
    "@types/shelljs": "0.8.6",
    "@types/sinon": "7.5.1",
    "@types/supertest": "2.0.8",
    "@types/tedious": "4.0.0",
    "assertthat": "5.1.0",
    "nodeenv": "3.0.0",
    "qs": "6.9.1",
    "record-stdstreams": "3.0.0",
    "roboter": "11.0.21",
<<<<<<< HEAD
=======
    "run-script-os": "1.0.7",
    "runfork": "3.1.0",
>>>>>>> 4c127211
    "streamtoarray": "3.0.0",
    "wait-for-signals": "1.0.0"
  },
  "repository": {
    "type": "git",
    "url": "git://github.com/thenativeweb/wolkenkit.git"
  },
  "keywords": [
    "wolkenkit"
  ],
  "license": "AGPL-3.0-or-later"
}<|MERGE_RESOLUTION|>--- conflicted
+++ resolved
@@ -171,11 +171,6 @@
     "qs": "6.9.1",
     "record-stdstreams": "3.0.0",
     "roboter": "11.0.21",
-<<<<<<< HEAD
-=======
-    "run-script-os": "1.0.7",
-    "runfork": "3.1.0",
->>>>>>> 4c127211
     "streamtoarray": "3.0.0",
     "wait-for-signals": "1.0.0"
   },
