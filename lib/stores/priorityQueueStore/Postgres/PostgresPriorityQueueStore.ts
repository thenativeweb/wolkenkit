--- conflicted
+++ resolved
@@ -119,70 +119,6 @@
       doesIdentifierMatchItem,
       expirationTime
     });
-<<<<<<< HEAD
-=======
-
-    const connection = await priorityQueueStore.getDatabase();
-
-    try {
-      await retry(async (): Promise<void> => {
-        await connection.query({
-          name: 'create items table',
-          text: `
-            CREATE TABLE IF NOT EXISTS "${tableNames.items}"
-            (
-              "discriminator" varchar(100) NOT NULL,
-              "indexInQueue" integer NOT NULL,
-              "priority" bigint NOT NULL,
-              "item" jsonb NOT NULL,
-
-              CONSTRAINT "${tableNames.items}_pk" PRIMARY KEY ("discriminator", "indexInQueue") DEFERRABLE
-            );
-          `
-        });
-        await connection.query({
-          name: 'create index on items table',
-          text: `
-            CREATE INDEX IF NOT EXISTS "${tableNames.items}_index_discriminator" ON "${tableNames.items}" ("discriminator");
-          `
-        });
-        await connection.query({
-          name: 'create priority queue table',
-          text: `
-            CREATE TABLE IF NOT EXISTS "${tableNames.priorityQueue}"
-            (
-              "discriminator" varchar(100) NOT NULL,
-              "indexInPriorityQueue" integer NOT NULL,
-              "lockUntil" bigint,
-              "lockToken" uuid,
-
-              CONSTRAINT "${tableNames.priorityQueue}_pk" PRIMARY KEY ("discriminator")
-            );
-          `
-        });
-        await connection.query({
-          name: 'create index on priority queue table',
-          text: `
-            CREATE UNIQUE INDEX IF NOT EXISTS "${tableNames.items}_index_indexInPriorityQueue" ON "${tableNames.priorityQueue}" ("indexInPriorityQueue");
-          `
-        });
-      }, {
-        retries: 3,
-        minTimeout: 100,
-        factor: 1
-      });
-    } finally {
-      connection.release();
-    }
-
-    return priorityQueueStore;
-  }
-
-  public async destroy (): Promise<void> {
-    this.disconnectWatcher.removeListener('end', PostgresPriorityQueueStore.onUnexpectedClose);
-    await this.disconnectWatcher.end();
-    await this.pool.end();
->>>>>>> c7f3ba80
   }
 
   protected async swapPositionsInPriorityQueue ({ connection, firstQueue, secondQueue }: {
@@ -884,7 +820,7 @@
               "priority" bigint NOT NULL,
               "item" jsonb NOT NULL,
 
-              CONSTRAINT "${this.tableNames.items}_pk" PRIMARY KEY ("discriminator", "indexInQueue")
+              CONSTRAINT "${this.tableNames.items}_pk" PRIMARY KEY ("discriminator", "indexInQueue") DEFERRABLE
             );
           `
         });
