--- conflicted
+++ resolved
@@ -146,14 +146,7 @@
       throw ex;
     }
 
-<<<<<<< HEAD
-    const stream = await this.client.getObject(this.bucketName, `${id}/data`) as Readable;
-=======
-    const metadataStream = await this.client.getObject(this.bucketName, `${id}/metadata.json`);
-    const rawMetadata = await streamToString(metadataStream);
-
-    const metadata = JSON.parse(rawMetadata);
->>>>>>> f2d7ee0d
+    const stream = await this.client.getObject(this.bucketName, `${id}/data`);
 
     return stream;
   }
@@ -172,12 +165,8 @@
       throw ex;
     }
 
-<<<<<<< HEAD
-    const metadataStream = await this.client.getObject(this.bucketName, `${id}/metadata.json`) as Readable;
+    const metadataStream = await this.client.getObject(this.bucketName, `${id}/metadata.json`);
     const rawMetadata = await streamToString(metadataStream);
-=======
-    const stream = await this.client.getObject(this.bucketName, `${id}/data`);
->>>>>>> f2d7ee0d
 
     const metadata = JSON.parse(rawMetadata);
 
@@ -208,59 +197,6 @@
       throw new errors.FileNotFound();
     }
   }
-<<<<<<< HEAD
-=======
-
-  public async transferOwnership ({ id, to }: {
-    id: string;
-    to: string;
-  }): Promise<void> {
-    try {
-      await this.client.statObject(this.bucketName, `${id}/data`);
-      await this.client.statObject(this.bucketName, `${id}/metadata.json`);
-    } catch (ex) {
-      if (ex.code === 'NotFound') {
-        throw new errors.FileNotFound();
-      }
-
-      throw ex;
-    }
-
-    const metadataStream = await this.client.getObject(this.bucketName, `${id}/metadata.json`);
-    const rawMetadata = await streamToString(metadataStream);
-
-    const metadata = JSON.parse(rawMetadata);
-
-    metadata.isAuthorized.owner = to;
-
-    await this.client.putObject(this.bucketName, `${id}/metadata.json`, JSON.stringify(metadata));
-  }
-
-  public async authorize ({ id, isAuthorized }: {
-    id: string;
-    isAuthorized: OwnedAuthorizationOptions;
-  }): Promise<void> {
-    try {
-      await this.client.statObject(this.bucketName, `${id}/data`);
-      await this.client.statObject(this.bucketName, `${id}/metadata.json`);
-    } catch (ex) {
-      if (ex.code === 'NotFound') {
-        throw new errors.FileNotFound();
-      }
-
-      throw ex;
-    }
-
-    const metadataStream = await this.client.getObject(this.bucketName, `${id}/metadata.json`);
-    const rawMetadata = await streamToString(metadataStream);
-
-    const metadata = JSON.parse(rawMetadata);
-
-    metadata.isAuthorized = isAuthorized;
-
-    await this.client.putObject(this.bucketName, `${id}/metadata.json`, JSON.stringify(metadata));
-  }
->>>>>>> f2d7ee0d
 }
 
 export { S3FileStore };