import { buildApplication } from '../../../common/application/buildApplication';
import { buntstift } from 'buntstift';
import { Command } from 'command-line-interface';
import { configurationDefinition } from '../../../runtimes/singleProcess/processes/main/configurationDefinition';
import { DevOptions } from './DevOptions';
import { errors } from '../../../common/errors';
import { getAbsolutePath } from '../../../common/utils/path/getAbsolutePath';
import { getApplicationPackageJson } from '../../../common/application/getApplicationPackageJson';
import { getApplicationRoot } from '../../../common/application/getApplicationRoot';
import { startProcess } from '../../../runtimes/shared/startProcess';
import { toEnvironmentVariables } from '../../../runtimes/shared/toEnvironmentVariables';
import { validatePort } from './validatePort';
import { validateSocket } from './validateSocket';

const devCommand = function (): Command<DevOptions> {
  return {
    name: 'dev',
    description: 'Run an application in development mode.',

    optionDefinitions: [
      {
        name: 'port',
        alias: 'p',
        description: 'set a port',
        parameterName: 'port',
        type: 'number',
        isRequired: false,
        validate: validatePort
      },
      {
        name: 'socket',
        alias: 's',
        description: 'set a socket',
        parameterName: 'path',
        type: 'string',
        isRequired: false,
        validate: validateSocket
      },
      {
        name: 'health-port',
        description: 'set a port for the health endpoint',
        parameterName: 'port',
        type: 'number',
        isRequired: false,
        validate: validatePort
      },
      {
        name: 'health-socket',
        description: 'set a socket for the health endpoint',
        parameterName: 'path',
        type: 'string',
        isRequired: false,
        validate: validateSocket
      },
      {
        name: 'identity-provider-issuer',
        alias: 'i',
        description: 'set an identity provider issuer url',
        parameterName: 'url',
        type: 'string',
        isRequired: false
      },
      {
        name: 'identity-provider-certificate',
        alias: 'c',
        description: 'set an identity provider certificate directory',
        parameterName: 'directory',
        type: 'string',
        isRequired: false
      },
      {
        name: 'debug',
        alias: 'd',
        description: 'enable debug mode',
        type: 'boolean',
        defaultValue: false,
        isRequired: false
      }
    ],

    async handle ({ options: {
      verbose,
      port,
      socket,
      'health-port': healthPort,
      'health-socket': healthSocket,
      'identity-provider-issuer': identityProviderIssuer,
      'identity-provider-certificate': identityProviderCertificate,
      debug
    }}): Promise<void> {
      buntstift.configure(
        buntstift.getConfiguration().
          withVerboseMode(verbose)
      );
      const stopWaiting = buntstift.wait();

      if (port && socket) {
        buntstift.info('Port and socket must not be set at the same time.');
        throw new errors.ParameterInvalid();
      }
      if (healthPort && healthSocket) {
        buntstift.info('Health port and health socket must not be set at the same time.');
        throw new errors.ParameterInvalid();
      }

      const portOrSocket = port ?? socket ?? 3_000;
      const healthPortOrSocket = healthPort ?? healthSocket ?? 3_001;

      try {
        const applicationDirectory =
          await getApplicationRoot({ directory: process.cwd() });
        const { name, dependencies, devDependencies } =
          await getApplicationPackageJson({ directory: process.cwd() });

        if (!dependencies?.wolkenkit && !devDependencies?.wolkenkit) {
          buntstift.info('Application not found.');
          throw new errors.ApplicationNotFound();
        }

        const identityProviders = [];

        if (identityProviderIssuer && identityProviderCertificate) {
          identityProviders.push({
            issuer: identityProviderIssuer,
            certificate: getAbsolutePath({ path: identityProviderCertificate, cwd: process.cwd() })
          });
        }

        const env: NodeJS.ProcessEnv = {
          ...toEnvironmentVariables({
            configuration: {
              applicationDirectory,
              commandQueueRenewInterval: 5_000,
              concurrentCommands: 100,
              concurrentFlows: configurationDefinition.concurrentFlows.defaultValue,
              consumerProgressStoreOptions: configurationDefinition.consumerProgressStoreOptions.defaultValue,
              corsOrigin: '*',
              domainEventStoreOptions: { type: 'InMemory' },
              enableOpenApiDocumentation: true,
              fileStoreOptions: { type: 'InMemory' },
              graphqlApi: { enableIntegratedClient: true },
              healthPortOrSocket,
              httpApi: true,
              identityProviders,
              lockStoreOptions: { type: 'InMemory' },
              portOrSocket,
              priorityQueueStoreForCommandsOptions: configurationDefinition.priorityQueueStoreForCommandsOptions.defaultValue,
              priorityQueueStoreForDomainEventsOptions: configurationDefinition.priorityQueueStoreForDomainEventsOptions.defaultValue,
              pubSubOptions: {
                channelForNotifications: 'notification',
                publisher: { type: 'InMemory' },
                subscriber: { type: 'InMemory' }
              },
              snapshotStrategy: {
                name: 'revision',
                configuration: { revisionLimit: 100 }
              }
            },
            configurationDefinition
          }),
          // eslint-disable-next-line @typescript-eslint/naming-convention
          LOG_LEVEL: 'debug',

          // Here, we don't want the environment variables to be parsed, but
          // instead we need their raw values. This is why we do not use the
          // processenv module here, but rely on process.env directly.
          // eslint-disable-next-line no-process-env
          ...process.env
        };

        buntstift.verbose(`Compiling the '${name}' application...`);
        await buildApplication({ applicationDirectory });
        buntstift.verbose(`Compiled the '${name}' application.`);
        if (verbose) {
          buntstift.newLine();
        }

        buntstift.info(`Starting the '${name}' application...`);
        buntstift.newLine();
        buntstift.info(`  API port or socket     ${env.PORT_OR_SOCKET}`);
        buntstift.info(`  Health port or socket  ${env.HEALTH_PORT_OR_SOCKET}`);
        buntstift.newLine();
        buntstift.info(`To stop the '${name}' application, press <Ctrl>+<C>.`);
        buntstift.line();

        stopWaiting();

        await startProcess({
          runtime: 'singleProcess',
          name: 'main',
          enableDebugMode: debug,
<<<<<<< HEAD
          port: healthPort,
          env: {
            ...toEnvironmentVariables({
              configuration: {
                applicationDirectory,
                commandQueueRenewInterval: 5_000,
                concurrentCommands: 100,
                concurrentFlows: configurationDefinition.concurrentFlows.defaultValue,
                consumerProgressStoreOptions: configurationDefinition.consumerProgressStoreOptions.defaultValue,
                corsOrigin: '*',
                domainEventStoreOptions: { type: 'InMemory' },
                enableOpenApiDocumentation: true,
                fileStoreOptions: { type: 'InMemory' },
                graphqlApi: { enableIntegratedClient: true },
                healthPort,
                heartbeatInterval: 90_000,
                httpApi: true,
                identityProviders,
                lockStoreOptions: { type: 'InMemory' },
                port,
                priorityQueueStoreForCommandsOptions: configurationDefinition.priorityQueueStoreForCommandsOptions.defaultValue,
                priorityQueueStoreForDomainEventsOptions: configurationDefinition.priorityQueueStoreForDomainEventsOptions.defaultValue,
                pubSubOptions: {
                  channelForNotifications: 'notification',
                  publisher: { type: 'InMemory' },
                  subscriber: { type: 'InMemory' }
                },
                snapshotStrategy: {
                  name: 'revision',
                  configuration: { revisionLimit: 100 }
                }
              },
              configurationDefinition
            }),
            LOG_LEVEL: 'debug',

            // Here, we don't want the environment variables to be parsed, but
            // instead we need their raw values. This is why we do not use the
            // processenv module here, but rely on process.env directly.
            // eslint-disable-next-line no-process-env
            ...process.env
          },
=======
          portOrSocket: Number(env.HEALTH_PORT_OR_SOCKET),
          env,
>>>>>>> 04062679
          onExit (exitCode): void {
            // eslint-disable-next-line unicorn/no-process-exit
            process.exit(exitCode);
          }
        });
      } catch (ex: unknown) {
        buntstift.error('Failed to run the application.');

        throw ex;
      } finally {
        stopWaiting();
      }
    }
  };
};

export { devCommand };<|MERGE_RESOLUTION|>--- conflicted
+++ resolved
@@ -189,53 +189,8 @@
           runtime: 'singleProcess',
           name: 'main',
           enableDebugMode: debug,
-<<<<<<< HEAD
-          port: healthPort,
-          env: {
-            ...toEnvironmentVariables({
-              configuration: {
-                applicationDirectory,
-                commandQueueRenewInterval: 5_000,
-                concurrentCommands: 100,
-                concurrentFlows: configurationDefinition.concurrentFlows.defaultValue,
-                consumerProgressStoreOptions: configurationDefinition.consumerProgressStoreOptions.defaultValue,
-                corsOrigin: '*',
-                domainEventStoreOptions: { type: 'InMemory' },
-                enableOpenApiDocumentation: true,
-                fileStoreOptions: { type: 'InMemory' },
-                graphqlApi: { enableIntegratedClient: true },
-                healthPort,
-                heartbeatInterval: 90_000,
-                httpApi: true,
-                identityProviders,
-                lockStoreOptions: { type: 'InMemory' },
-                port,
-                priorityQueueStoreForCommandsOptions: configurationDefinition.priorityQueueStoreForCommandsOptions.defaultValue,
-                priorityQueueStoreForDomainEventsOptions: configurationDefinition.priorityQueueStoreForDomainEventsOptions.defaultValue,
-                pubSubOptions: {
-                  channelForNotifications: 'notification',
-                  publisher: { type: 'InMemory' },
-                  subscriber: { type: 'InMemory' }
-                },
-                snapshotStrategy: {
-                  name: 'revision',
-                  configuration: { revisionLimit: 100 }
-                }
-              },
-              configurationDefinition
-            }),
-            LOG_LEVEL: 'debug',
-
-            // Here, we don't want the environment variables to be parsed, but
-            // instead we need their raw values. This is why we do not use the
-            // processenv module here, but rely on process.env directly.
-            // eslint-disable-next-line no-process-env
-            ...process.env
-          },
-=======
           portOrSocket: Number(env.HEALTH_PORT_OR_SOCKET),
           env,
->>>>>>> 04062679
           onExit (exitCode): void {
             // eslint-disable-next-line unicorn/no-process-exit
             process.exit(exitCode);
