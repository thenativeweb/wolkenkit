--- conflicted
+++ resolved
@@ -24,12 +24,8 @@
   enableOpenApiDocumentation: boolean;
   fileStoreOptions: FileStoreOptions;
   graphqlApi: false | { enableIntegratedClient: boolean };
-<<<<<<< HEAD
-  healthPort: number;
+  healthPortOrSocket: number | string;
   heartbeatInterval: number;
-=======
-  healthPortOrSocket: number | string;
->>>>>>> 04062679
   httpApi: boolean;
   identityProviders: { issuer: string; certificate: string }[];
   lockStoreOptions: LockStoreOptions;
