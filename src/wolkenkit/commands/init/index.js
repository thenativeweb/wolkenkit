--- conflicted
+++ resolved
@@ -8,18 +8,8 @@
       noop = require('../../../noop'),
       shell = require('../../../shell');
 
-<<<<<<< HEAD
-const readdir = promisify(fs.readdir);
-
 const init = async function ({ directory, force, template }, progress = noop) {
   if (!directory) {
-=======
-const init = async function (options, progress = noop) {
-  if (!options) {
-    throw new Error('Options are missing.');
-  }
-  if (!options.directory) {
->>>>>>> a036205a
     throw new Error('Directory is missing.');
   }
   if (force === undefined) {
