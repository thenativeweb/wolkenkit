#!/usr/bin/env node

import { flaschenpost } from 'flaschenpost';
<<<<<<< HEAD
import { azurite, mariaDb, minio, mongoDb, mySql, postgres, redis, sqlServer } from '../shared/containers';
=======
import { TestPostScript } from 'roboter';
import { mariaDb, minio, mongoDb, mySql, postgres, redis, sqlServer } from '../shared/containers';
>>>>>>> 20ab7ddf

const postScript: TestPostScript = async (): Promise<void> => {
  const logger = flaschenpost.getLogger();

  try {
    await Promise.all([
      azurite.stop(),
      mariaDb.stop(),
      minio.stop(),
      mongoDb.stop(),
      mySql.stop(),
      postgres.stop(),
      redis.stop(),
      sqlServer.stop()
    ]);
  } catch (ex: unknown) {
    logger.fatal('An unexpected error occured.', { err: ex });
    throw ex;
  }
};

export default postScript;<|MERGE_RESOLUTION|>--- conflicted
+++ resolved
@@ -1,12 +1,8 @@
 #!/usr/bin/env node
 
 import { flaschenpost } from 'flaschenpost';
-<<<<<<< HEAD
+import { TestPostScript } from 'roboter';
 import { azurite, mariaDb, minio, mongoDb, mySql, postgres, redis, sqlServer } from '../shared/containers';
-=======
-import { TestPostScript } from 'roboter';
-import { mariaDb, minio, mongoDb, mySql, postgres, redis, sqlServer } from '../shared/containers';
->>>>>>> 20ab7ddf
 
 const postScript: TestPostScript = async (): Promise<void> => {
   const logger = flaschenpost.getLogger();
