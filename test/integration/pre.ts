#!/usr/bin/env node

import { buildImages } from '../../docker/buildImages';
import { flaschenpost } from 'flaschenpost';
import path from 'path';
import shell from 'shelljs';
<<<<<<< HEAD
import { azurite, mariaDb, minio, mongoDb, mySql, postgres, redis, sqlServer } from '../shared/containers';
=======
import { TestPreScript } from 'roboter';
import { mariaDb, minio, mongoDb, mySql, postgres, redis, sqlServer } from '../shared/containers';
>>>>>>> 20ab7ddf
import * as errors from '../../lib/common/errors';

const preScript: TestPreScript = async (): Promise<void> => {
  const logger = flaschenpost.getLogger();

  try {
    const { code, stdout, stderr } = shell.exec('npx roboter build', { cwd: path.join(__dirname, '..', '..') });

    if (code !== 0) {
      throw new errors.CompilationFailed({ message: 'Failed to build wolkenkit.', data: { stdout, stderr }});
    }
  } catch (ex: unknown) {
    logger.fatal('An unexpected error occured.', { err: ex });
    throw ex;
  }

  try {
    await buildImages();

    await Promise.all([
      azurite.start(),
      mariaDb.start(),
      minio.start(),
      mongoDb.start(),
      mySql.start(),
      postgres.start(),
      redis.start(),
      sqlServer.start()
    ]);
  } catch (ex: unknown) {
    logger.fatal('An unexpected error occured.', { err: ex });
    throw ex;
  }
};

export default preScript;<|MERGE_RESOLUTION|>--- conflicted
+++ resolved
@@ -4,12 +4,8 @@
 import { flaschenpost } from 'flaschenpost';
 import path from 'path';
 import shell from 'shelljs';
-<<<<<<< HEAD
+import { TestPreScript } from 'roboter';
 import { azurite, mariaDb, minio, mongoDb, mySql, postgres, redis, sqlServer } from '../shared/containers';
-=======
-import { TestPreScript } from 'roboter';
-import { mariaDb, minio, mongoDb, mySql, postgres, redis, sqlServer } from '../shared/containers';
->>>>>>> 20ab7ddf
 import * as errors from '../../lib/common/errors';
 
 const preScript: TestPreScript = async (): Promise<void> => {
