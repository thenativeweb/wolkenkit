--- conflicted
+++ resolved
@@ -34,15 +34,9 @@
         priorityQueueStore: PriorityQueueStore<CommandWithMetadata<CommandData>, ItemIdentifierWithClient>;
 
     setup(async (): Promise<void> => {
-<<<<<<< HEAD
       newItemSubscriber = await InMemorySubscriber.create({ type: 'InMemory' });
-      newItemSubscriberChannel = uuid();
+      newItemSubscriberChannel = v4();
       newItemPublisher = await InMemoryPublisher.create({ type: 'InMemory' });
-=======
-      newItemSubscriber = await InMemorySubscriber.create();
-      newItemSubscriberChannel = v4();
-      newItemPublisher = await InMemoryPublisher.create();
->>>>>>> 1bf7d345
 
       priorityQueueStore = await createPriorityQueueStore({
         type: 'InMemory',
