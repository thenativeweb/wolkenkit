'use strict';

const authorize = {
  getSchema () {
    return {
      type: 'object',
      properties: {
        shouldAuthorize: { type: 'boolean' }
      },
      required: [ 'shouldAuthorize' ],
      additionalProperties: false
    };
  },

  isAuthorized (state, command) {
<<<<<<< HEAD
=======
    // Reject authorization if we cannot see the state properties. That allows
    // to verify that `handleCommand` passes the state value instead of the
    // `CurrentAggregateState` wrapper object.
    if (!state.domainEventNames) {
      return false;
    }

>>>>>>> 35f5d20f
    return command.data.shouldAuthorize;
  },

  handle (state, command, { aggregate }) {
    aggregate.publishDomainEvent('authorized', {});
  }
};

module.exports = {
  authorize
};<|MERGE_RESOLUTION|>--- conflicted
+++ resolved
@@ -13,8 +13,6 @@
   },
 
   isAuthorized (state, command) {
-<<<<<<< HEAD
-=======
     // Reject authorization if we cannot see the state properties. That allows
     // to verify that `handleCommand` passes the state value instead of the
     // `CurrentAggregateState` wrapper object.
@@ -22,7 +20,6 @@
       return false;
     }
 
->>>>>>> 35f5d20f
     return command.data.shouldAuthorize;
   },
 
