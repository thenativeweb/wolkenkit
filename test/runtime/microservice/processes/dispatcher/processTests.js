--- conflicted
+++ resolved
@@ -5,12 +5,8 @@
       uuid = require('uuidv4');
 
 const { CommandInternal } = require('../../../../../common/elements'),
-<<<<<<< HEAD
-      getAvailablePorts = require('../../../../../common/utils/network/getAvailablePorts'),
-=======
       getAvailablePort = require('../../../../../common/utils/network/getAvailablePort'),
       sleep = require('../../../../../common/utils/sleep'),
->>>>>>> 20958612
       startCatchAllServer = require('../../../../shared/runtime/startCatchAllServer'),
       startProcess = require('../../../../shared/runtime/startProcess');
 
