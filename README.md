--- conflicted
+++ resolved
@@ -189,7 +189,6 @@
 }
 ```
 
-<<<<<<< HEAD
 ###### Qerying a view
 
 To query a view, send a query to the GraphQL endpoint of the runtime.
@@ -212,8 +211,6 @@
 }
 ```
 
-#### Authenticating a user
-=======
 ### Managing files
 
 wolkenkit provides a file storage service that acts as a facade to a storage backend such as S3 or the local file system. It can be addressed using an HTTP API.
@@ -279,7 +276,6 @@
 ```
 
 ### Authenticating a user
->>>>>>> 39a84fa4
 
 For authentication wolkenkit relies on OpenID Connect, so to use authentication you have to set up an external identity provider such as [Auth0](https://auth0.com/) or [Keycloak](https://www.keycloak.org/).
 
