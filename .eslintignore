--- conflicted
+++ resolved
@@ -1,17 +1,12 @@
 # Build artefacts
 /build/
 
-<<<<<<< HEAD
-# Test applications outside of the main typescript project
-test/shared/applications/typescript/
-
-# Next.js build output
-websites/**/.next
-websites/**/out
-=======
 # Test applications
 /test/shared/applications/typescript/
 
 # Application templates
 /templates/
->>>>>>> d26dcd33
+
+# Next.js build output
+/websites/**/.next
+/websites/**/out